use std::collections::HashMap;
use std::sync::Arc;

use reqwest::{header, redirect};
<<<<<<< HEAD
use reqwest::blocking::{Client, ClientBuilder};
=======
use reqwest::blocking::Client;
use reqwest::cookie::{CookieStore, Jar};
>>>>>>> e94b4a7e
use scraper::{Html, Selector};
use crate::error::Error;

// `const` declares a constant, which will be replaced with its value during compilation.
//
// Then what about a global variable? Well, this problem is much more complex.
// A global variable that:
// - get its value before start, and will not change: why not use `const` directly?
// - get its initial value at runtime, and will not change: use lazy_static! macro from lazy_static crate; or just use `OnceCell<T>` from some crates.
// - get its value before start, and will change, and the variable is small: use `static` keyword and `Cell<T>` type.
// - get its value before start, and will change, and the variable is large: use `static` keyword and `RefCell<T>` type. Note: `RefCell<T>` is unsafe and can panic!
// - get its initial value at runtime, and will change: same to above, use a XXCell<Option<T>> type and set it to None at the beginning.
// - get its value *whenever*, and will change, and I care about thread safety so much: use `static` keyword and `RwLock<T>` type.
//
// Even though you can declare a global variable with `static mut` keyword, it is unsafe and not recommended.
const LOGIN_URL: &str = "https://uis.fudan.edu.cn/authserver/login";
const LOGOUT_URL: &str = "https://uis.fudan.edu.cn/authserver/logout";
const UA: &str = "Mozilla/5.0 (Windows NT 10.0; Win64; x64) AppleWebKit/537.36 (KHTML like Gecko) Chrome/91.0.4472.114 Safari/537.36";
const JWFW_URL: &str = "https://jwfw.fudan.edu.cn/eams/home.action";

// This is good practice to use a trait, only if you believe the same methods will be implemented for different structs.
// Otherwise, DO NOT bother yourself by declaring traits everywhere. Rust is sightly different from certain OOP languages, like Java,
// and it does not support polymorphism very well. It is hard to store different structs with same trait in a single list,
// you cannot store them on stack, and you can hardly decide their types at runtime because Rust is statically typed.
pub trait HttpClient {
    fn get_client(&self) -> &Client;
<<<<<<< HEAD

    fn client_builder() -> ClientBuilder {
        let mut headers = header::HeaderMap::new();
        headers.insert("Accept", header::HeaderValue::from_static("application/json;text/html;q=0.9,*/*;q=0.8"));
        headers.insert("Accept-Language", header::HeaderValue::from_static("zh-CN,zh;q=0.9,en-US;q=0.8,en;q=0.7"));
        headers.insert("Cache-Control", header::HeaderValue::from_static("no-cache"));
        headers.insert("Connection", header::HeaderValue::from_static("keep-alive"));
        headers.insert("DNT", header::HeaderValue::from_static("1"));

        Client::builder()
            .cookie_store(true)
            .user_agent(UA)
            .default_headers(headers)
    }
=======
    fn get_cookie_store(&self) -> &Arc<Jar>;
>>>>>>> e94b4a7e
}

pub trait Account: HttpClient {
    fn set_credentials(&mut self, uid: &str, pwd: &str);

    fn login(&mut self, uid: &str, pwd: &str) -> Result<(), Error> {
        self.set_credentials(uid, pwd);

        let mut payload = HashMap::new();
        payload.insert("username", uid);
        payload.insert("password", pwd);

        // get some tokens
        let html = self.get_client().get(LOGIN_URL).send()?.text()?;
        let document = Html::parse_document(html.as_str());
        let selector = Selector::parse(r#"input[type="hidden"]"#).unwrap();
        for element in document.select(&selector) {
            let name = element.value().attr("name");
            if let Some(key) = name {
                payload.insert(key, element.value().attr("value").unwrap_or_default());
            }
        }

        // send login request
        let res = self.get_client().post(LOGIN_URL).form(&payload).send()?;

<<<<<<< HEAD
        if res.status() != 302 {
            return Err(Error::LoginError)
=======
        if res.status() != 200 {
            // TODO: custom error
            panic!("login error");
>>>>>>> e94b4a7e
        }

        Ok(())
    }

    fn logout(&self) -> Result<(), Error> {
        // TODO: logout service
        let res = self.get_client().get(LOGOUT_URL).query(&[("service", "")]).send()?;

<<<<<<< HEAD
        if res.status() != 302 {
            return Err(Error::LogoutError)
=======
        if res.status() != 200 {
            // TODO: custom error
            panic!("logout error");
>>>>>>> e94b4a7e
        }

        Ok(())
    }
}

<<<<<<< HEAD
pub struct Fdu {
=======
trait JwfwClient: Account {
    fn get_html(&self) -> reqwest::Result<String> {
        let client = self.get_client();
        let mut html = client.get(JWFW_URL).send()?.text()?;
        let document = Html::parse_document(html.as_str());
        let selector = Selector::parse(r#"html > body > a"#).unwrap();
        for element in document.select(&selector) {
            if element.inner_html().as_str() == "点击此处" {
                let href = element.value().attr("href");
                if let Some(key) = href {
                    html = client.get(key.to_string()).send()?.text()?
                }
            }
        }
        Ok(html)
    }
}

struct Fdu {
>>>>>>> e94b4a7e
    client: Client,
    cookie_store: Arc<Jar>,
    uid: Option<String>,
    pwd: Option<String>,
}

<<<<<<< HEAD
impl Fdu {
    // It is always recommended to use `new()` to create an instance of a struct.
    pub fn new() -> Self {
        let client = Self::client_builder()
            // do not auto redirect here to get 302 status code
            .redirect(redirect::Policy::none())
=======
impl HttpClient for Fdu {
    fn get_client(&self) -> &Client {
        &self.client
    }

    fn get_cookie_store(&self) -> &Arc<Jar> {
        &self.cookie_store
    }
}

impl Account for Fdu {
    fn set_credentials(&mut self, uid: &str, pwd: &str) {
        self.uid = Some(uid.to_string());
        self.pwd = Some(pwd.to_string());
    }
}

impl JwfwClient for Fdu {}

impl Fdu {
    // It is always recommended to use `new()` to create an instance of a struct.
    fn new() -> Self {
        let mut headers = header::HeaderMap::new();
        headers.insert("Accept", header::HeaderValue::from_static("text/html,application/xhtml+xml,application/xml;q=0.9,image/avif,image/webp,image/apng,*/*;q=0.8,application/signed-exchange;v=b3;q=0.9"));
        headers.insert("Accept-Language", header::HeaderValue::from_static("zh-CN,zh;q=0.9,en-US;q=0.8,en;q=0.7"));
        headers.insert("Cache-Control", header::HeaderValue::from_static("no-cache"));
        headers.insert("Connection", header::HeaderValue::from_static("keep-alive"));
        headers.insert("DNT", header::HeaderValue::from_static("1"));

        let cookie_store = Arc::new(Jar::default());

        let client = Client::builder()
            .cookie_provider(Arc::clone(&cookie_store))
            .user_agent(UA)
            .default_headers(headers)
>>>>>>> e94b4a7e
            .build()
            .expect("client build failed");
        Self {
            client,
            cookie_store,
            uid: None,
            pwd: None,
        }
    }
}

impl HttpClient for Fdu {
    fn get_client(&self) -> &Client {
        &self.client
    }
}

impl Account for Fdu {
    fn set_credentials(&mut self, uid: &str, pwd: &str) {
        self.uid = uid.to_string();
        self.pwd = pwd.to_string();
    }
}


#[cfg(test)]
mod tests {
    use super::*;

    #[test]
    fn login_and_out() {
        dotenv::dotenv().ok();  // load env from .env file
        let uid = std::env::var("UID").expect("environment variable UID not set");
        let pwd = std::env::var("PWD").expect("environment variable PWD not set");

        let mut fd = Fdu::new();
        fd.login(uid.as_str(), pwd.as_str()).expect("login error");
        println!("{}", fd.get_html().expect("jwfw error"));
        fd.logout().expect("logout error");
    }
}<|MERGE_RESOLUTION|>--- conflicted
+++ resolved
@@ -2,12 +2,8 @@
 use std::sync::Arc;
 
 use reqwest::{header, redirect};
-<<<<<<< HEAD
 use reqwest::blocking::{Client, ClientBuilder};
-=======
-use reqwest::blocking::Client;
 use reqwest::cookie::{CookieStore, Jar};
->>>>>>> e94b4a7e
 use scraper::{Html, Selector};
 use crate::error::Error;
 
@@ -34,7 +30,6 @@
 // you cannot store them on stack, and you can hardly decide their types at runtime because Rust is statically typed.
 pub trait HttpClient {
     fn get_client(&self) -> &Client;
-<<<<<<< HEAD
 
     fn client_builder() -> ClientBuilder {
         let mut headers = header::HeaderMap::new();
@@ -49,9 +44,7 @@
             .user_agent(UA)
             .default_headers(headers)
     }
-=======
     fn get_cookie_store(&self) -> &Arc<Jar>;
->>>>>>> e94b4a7e
 }
 
 pub trait Account: HttpClient {
@@ -78,14 +71,8 @@
         // send login request
         let res = self.get_client().post(LOGIN_URL).form(&payload).send()?;
 
-<<<<<<< HEAD
-        if res.status() != 302 {
+        if res.status() != 200 {
             return Err(Error::LoginError)
-=======
-        if res.status() != 200 {
-            // TODO: custom error
-            panic!("login error");
->>>>>>> e94b4a7e
         }
 
         Ok(())
@@ -95,23 +82,14 @@
         // TODO: logout service
         let res = self.get_client().get(LOGOUT_URL).query(&[("service", "")]).send()?;
 
-<<<<<<< HEAD
-        if res.status() != 302 {
+        if res.status() != 200 {
             return Err(Error::LogoutError)
-=======
-        if res.status() != 200 {
-            // TODO: custom error
-            panic!("logout error");
->>>>>>> e94b4a7e
         }
 
         Ok(())
     }
 }
 
-<<<<<<< HEAD
-pub struct Fdu {
-=======
 trait JwfwClient: Account {
     fn get_html(&self) -> reqwest::Result<String> {
         let client = self.get_client();
@@ -130,22 +108,13 @@
     }
 }
 
-struct Fdu {
->>>>>>> e94b4a7e
+pub struct Fdu {
     client: Client,
     cookie_store: Arc<Jar>,
     uid: Option<String>,
     pwd: Option<String>,
 }
 
-<<<<<<< HEAD
-impl Fdu {
-    // It is always recommended to use `new()` to create an instance of a struct.
-    pub fn new() -> Self {
-        let client = Self::client_builder()
-            // do not auto redirect here to get 302 status code
-            .redirect(redirect::Policy::none())
-=======
 impl HttpClient for Fdu {
     fn get_client(&self) -> &Client {
         &self.client
@@ -168,41 +137,20 @@
 impl Fdu {
     // It is always recommended to use `new()` to create an instance of a struct.
     fn new() -> Self {
-        let mut headers = header::HeaderMap::new();
-        headers.insert("Accept", header::HeaderValue::from_static("text/html,application/xhtml+xml,application/xml;q=0.9,image/avif,image/webp,image/apng,*/*;q=0.8,application/signed-exchange;v=b3;q=0.9"));
-        headers.insert("Accept-Language", header::HeaderValue::from_static("zh-CN,zh;q=0.9,en-US;q=0.8,en;q=0.7"));
-        headers.insert("Cache-Control", header::HeaderValue::from_static("no-cache"));
-        headers.insert("Connection", header::HeaderValue::from_static("keep-alive"));
-        headers.insert("DNT", header::HeaderValue::from_static("1"));
-
         let cookie_store = Arc::new(Jar::default());
-
-        let client = Client::builder()
+        let client = Self::client_builder()
+            // do not auto redirect here to get 302 status code
+            .redirect(redirect::Policy::none())
             .cookie_provider(Arc::clone(&cookie_store))
-            .user_agent(UA)
-            .default_headers(headers)
->>>>>>> e94b4a7e
             .build()
             .expect("client build failed");
+
         Self {
             client,
             cookie_store,
             uid: None,
             pwd: None,
         }
-    }
-}
-
-impl HttpClient for Fdu {
-    fn get_client(&self) -> &Client {
-        &self.client
-    }
-}
-
-impl Account for Fdu {
-    fn set_credentials(&mut self, uid: &str, pwd: &str) {
-        self.uid = uid.to_string();
-        self.pwd = pwd.to_string();
     }
 }
 
