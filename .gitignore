--- conflicted
+++ resolved
@@ -1,9 +1,6 @@
 /target
 /Cargo.lock
 
-<<<<<<< HEAD
 .idea
 libfdu.dll
-=======
-*.env
->>>>>>> 8123ebfe
+*.env